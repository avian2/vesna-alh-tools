--- conflicted
+++ resolved
@@ -3,22 +3,12 @@
 .pydevproject
 # python intermediate
 *.pyc
-<<<<<<< HEAD
-build
-credentials
-data
-=======
 # output data
 *.csv
 *.dat
 *.png
 *.ps
-# editor files
-*~
-# serialized objects
-*.pickle
 # build dir
 build
-# data
-examples/data*
->>>>>>> e1ba2f46
+credentials
+data
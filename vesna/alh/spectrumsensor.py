import binascii
try:
	from itertools import zip_longest
except ImportError:
	from itertools import izip_longest as zip_longest
import logging
import re
import struct
import time

from vesna.spectrumsensor import Device, DeviceConfig, ConfigList, SweepConfig, Sweep
from vesna.alh import CRCError, ALHException

log = logging.getLogger(__name__)

class ALHProgrammingTimeError(ALHException): pass

class SpectrumSensorProgram:
	"""Describes a single spectrum sensing task.

	:param sweep_config: frequency sweep configuration to use, a :py:class:`SweepConfig` object
	:param time_start: time to start the task (UNIX timestamp)
	:param time_duration: duration of the task in seconds
	:param slot_id: numerical slot id used for storing measurements
	"""

	def __init__(self, sweep_config, time_start, time_duration, slot_id):
		self.sweep_config = sweep_config
		self.time_start = time_start
		self.time_duration = time_duration
		self.slot_id = slot_id

class SpectrumSensorResult:
	"""Result of a spectrum sensing task."""

	def __init__(self, program):
		"""Create a new result object.

		program -- SpectrumSensorProgram object that produced these results.
		"""
		self.program = program
		self.sweeps = []

	def get_hz_list(self):
		"""Return a list of frequencies in hertz covered by this result.
		"""
		return self.program.sweep_config.get_hz_list()

	def get_s_list(self):
		"""Return a list of timestamps in seconds covered by this result.
		"""
		return [ sweep.timestamp for sweep in self.sweeps ]

	def get_data(self):
		"""Return power measurements in dbm in form a two-dimensional array.
		"""
		data = []

		row_len = len(self.program.sweep_config.get_ch_list())

		for sweep in self.sweeps:
			if len(sweep.data) == row_len:
				row = sweep.data
			else:
				# only last row can be shorter
				assert len(data) == len(self.sweeps) - 1

				row = sweep.data + [sweep.data[-1]] * (row_len - len(sweep.data))

			data.append(row)

		return data

	def write(self, path):
		"""Write measurements into a tab-separated-values file.

		:param path: path to the file to write
		"""

		outf = open(path, "w")

		outf.write("# t [s]\tf [Hz]\tP [dBm]\n")

		sweep_config = self.program.sweep_config
		num_channels = sweep_config.num_channels
		sweep_time = 0.0

		next_sweep_i = iter(self.sweeps)
<<<<<<< HEAD
		next(next_sweep_i)
		i = zip_longest(self.sweeps, next_sweep_i)
=======
		next_sweep_i.__next__()
		i = itertools.zip_longest(self.sweeps, next_sweep_i)
>>>>>>> cf5d763a

		for sweepnr, (sweep, next_sweep) in enumerate(i):
			assert isinstance(sweep, Sweep)

			if next_sweep is not None:
				sweep_time = next_sweep.timestamp - sweep.timestamp

			for dbmn, dbm in enumerate(sweep.data):

				time = sweep.timestamp + sweep_time/num_channels * dbmn

				channel = sweep_config.start_ch + sweep_config.step_ch * dbmn
				assert channel < sweep_config.stop_ch

				freq = sweep_config.config.ch_to_hz(channel)

				outf.write("%f\t%f\t%f\n" % (time, freq, dbm))

			outf.write("\n")

		outf.close()

class SpectrumSensor:
	"""ALH node acting as a spectrum sensor.

	:param alh: ALH implementation used to communicate with the node
	"""
	MAX_TIME_ERROR = 2.0
	MAX_SINGLE_SWEEP_TIME = 800e-3

	def __init__(self, alh):
		self.alh = alh

	def _split_sweep_config(self, sweep_config):

		ch_per_sweep = int(self.MAX_SINGLE_SWEEP_TIME / (sweep_config.config.time * 1e-3))

		sweep_config_list = []

		start_ch = sweep_config.start_ch
		step_ch = sweep_config.step_ch
		while start_ch < sweep_config.stop_ch:
			stop_ch = min(sweep_config.stop_ch, start_ch + ch_per_sweep * step_ch)

			sweep_config_list.append(SweepConfig(sweep_config.config, start_ch, stop_ch, step_ch))
			start_ch = stop_ch

		return sweep_config_list

	@staticmethod
	def _crc32(data):
		v= binascii.crc32(data) & 0xffffffff
		return v

	def _sweep(self, sweep_config):
		response = self.alh.post("sensing/quickSweepBin",
				"dev %d conf %d ch %d:%d:%d" % (
				sweep_config.config.device.id,
				sweep_config.config.id,
				sweep_config.start_ch,
				sweep_config.step_ch,
				sweep_config.stop_ch))

		data = response[:-4]
		crc = response[-4:]

		their_crc = struct.unpack("<I", crc[-4:])[0]
		our_crc = self._crc32(data)
		if their_crc != our_crc:
			# Firmware versions 2.29 only calculate CRC on the
			# first half of the response due to a bug
			our_crc = self._crc32(data[:len(data)//2])
			if their_crc != our_crc:
				raise CRCError
			else:
				log.warning("working around broken CRC calculation! "
						"please upgrade node firmware")

		assert sweep_config.num_channels * 2 == len(data)

		result = []
		for n in range(0, len(data), 2):
			datum = data[n:n+2]

			dbm = struct.unpack("<h", datum)[0]*1e-2
			result.append(dbm)

		return result

	def sweep(self, sweep_config):
		"""Perform a single frequency sweep and return results
		immediately

		:param sweep_config: frequency sweep configuration to use, a :py:class:`SweepConfig` object
		"""

		sweep = Sweep()
		sweep.timestamp = 0

		for sweep_config in self._split_sweep_config(sweep_config):
			data = self._sweep(sweep_config)
			sweep.data += data

		return sweep

	def program(self, program):
		"""Send the given spectrum sensing program to the node.

		:param program: a :py:class:`SpectrumSensorProgram` object
		"""

		self.alh.post("sensing/freeUpDataSlot", "1", "id=%d" % (program.slot_id))

		time_before = time.time()

		relative_time = int(program.time_start - time_before)
		if relative_time < 0:
			raise Exception("Start time can't be in the past")

		self.alh.post("sensing/program",
			"in %d sec for %d sec with dev %d conf %d ch %d:%d:%d to slot %d" % (
				relative_time,
				program.time_duration,
				program.sweep_config.config.device.id,
				program.sweep_config.config.id,
				program.sweep_config.start_ch,
				program.sweep_config.step_ch,
				program.sweep_config.stop_ch,
				program.slot_id))

		time_after = time.time()

		time_error = time_after - time_before
		if time_error > self.MAX_TIME_ERROR:
			raise ALHProgrammingTimeError("Programming time error %.1f s > %.1fs" % 
					(time_error, self.MAX_TIME_ERROR))

	def is_complete(self, program):
		"""Return true if given program has been successfuly completed.

		:param program: a :py:class:`SpectrumSensorProgram` object
		"""
		if time.time() < program.time_start + program.time_duration:
			return False
		else:
			resp = self.alh.get("sensing/slotInformation", "id=%d" % (program.slot_id,))
			return "status=COMPLETE" in resp.decode("UTF-8")

	@staticmethod
	def _decode(program, data):
		num_channels = program.sweep_config.num_channels
		line_bytes = num_channels * 2 + 4

		result = SpectrumSensorResult(program)

		sweep = Sweep()
		for n in range(0, len(data), 2):
			datum = data[n:n+2]
			if len(datum) != 2:
				continue

			if n % line_bytes == 0:
				# got a time-stamp
				t = data[n:n+4]
				tt = struct.unpack("<i", t)[0]
				assert not sweep.data
				sweep.timestamp = tt * 1e-3
				continue

			if n % line_bytes == 2:
				# second part of a time-stamp, just ignore
				assert not sweep.data
				continue

			dbm = struct.unpack("<h", datum)[0]*1e-2
			sweep.data.append(dbm)

			if len(sweep.data) >= num_channels:
				result.sweeps.append(sweep)
				sweep = Sweep()

		if(sweep.data):
			result.sweeps.append(sweep)

		return result

	def retrieve(self, program):
		"""Retrieve results from the given spectrum sensing program.

		:param program: a :py:class:`SpectrumSensorProgram` object
		:return: a :py:class:`SpectrumSensorResult` object
		"""
		resp = self.alh.get("sensing/slotInformation", "id=%d" % (program.slot_id,))
<<<<<<< HEAD
		resp_ascii = resp.decode('ascii')

		assert "status=COMPLETE" in resp_ascii

		g = re.search("size=([0-9]+)", resp_ascii)
=======
		assert "status=COMPLETE" in resp.decode("UTF-8")

		g = re.search("size=([0-9]+)", resp.decode("UTF-8"))
>>>>>>> cf5d763a
		total_size = int(g.group(1))

		#print "total size:", total_size

		p = 0
		max_read_size = 512
<<<<<<< HEAD
		data = b""
=======
		data = bytes()
>>>>>>> cf5d763a

		while p < total_size:
			chunk_size = min(max_read_size, total_size - p)

			#if p < total_size - chunk_size*2:
			#	p += max_read_size
			#	continue

			#print "start", p
			#print "size", chunk_size

			chunk_data_crc = self.alh.get("sensing/slotDataBinary", "id=%d&start=%d&size=%d" % (
				program.slot_id, p, chunk_size))

			chunk_data = chunk_data_crc[:-4]

			#print "len", len(chunk_data)
			
			their_crc = struct.unpack("I", chunk_data_crc[-4:])[0]
			our_crc = self._crc32(chunk_data)

			if(their_crc != our_crc):
				raise CRCError

			data += chunk_data

			p += max_read_size

		return self._decode(program, data)

	def get_config_list(self):
		"""Query and return the list of supported device configurations.

		:return: a :py:class:`ConfigList` object
		"""
		config_list = ConfigList()

		device = None
		config = None

		description = self.alh.get("sensing/deviceConfigList")
		description = description.decode("ascii")
		configs_left = 0
		state = 0
		for line in description.split("\n"):
			g = re.match("dev #([0-9]+), (.+), ([0-9]+) configs:", line)
			if state == 0 and g:
				device = Device(int(g.group(1)), g.group(2))
				config_list._add_device(device)
				configs_left = int(g.group(3))
				state = 1
				continue

			g = re.match("  cfg #([0-9]+): (.+):", line)
			if state == 1 and g:
				config = DeviceConfig(int(g.group(1)), g.group(2), device)
				state = 2

				continue

			g = re.match("     base: ([0-9]+) Hz, spacing: ([0-9]+) Hz, bw: ([0-9]+) Hz, channels: ([0-9]+), time: ([0-9]+) ms", line)
			if state == 2 and g:
				config.base = int(g.group(1))
				config.spacing = int(g.group(2))
				config.bw = int(g.group(3))
				config.num = int(g.group(4))
				config.time = int(g.group(5))

				config_list._add_config(config)

				configs_left -= 1
				if configs_left < 0:
					raise CRCError
				elif configs_left == 0:
					state = 0
				else:
					state = 1

				continue

		if configs_left != 0:
			raise CRCError

		return config_list<|MERGE_RESOLUTION|>--- conflicted
+++ resolved
@@ -86,13 +86,8 @@
 		sweep_time = 0.0
 
 		next_sweep_i = iter(self.sweeps)
-<<<<<<< HEAD
 		next(next_sweep_i)
 		i = zip_longest(self.sweeps, next_sweep_i)
-=======
-		next_sweep_i.__next__()
-		i = itertools.zip_longest(self.sweeps, next_sweep_i)
->>>>>>> cf5d763a
 
 		for sweepnr, (sweep, next_sweep) in enumerate(i):
 			assert isinstance(sweep, Sweep)
@@ -286,28 +281,18 @@
 		:return: a :py:class:`SpectrumSensorResult` object
 		"""
 		resp = self.alh.get("sensing/slotInformation", "id=%d" % (program.slot_id,))
-<<<<<<< HEAD
 		resp_ascii = resp.decode('ascii')
 
 		assert "status=COMPLETE" in resp_ascii
 
 		g = re.search("size=([0-9]+)", resp_ascii)
-=======
-		assert "status=COMPLETE" in resp.decode("UTF-8")
-
-		g = re.search("size=([0-9]+)", resp.decode("UTF-8"))
->>>>>>> cf5d763a
 		total_size = int(g.group(1))
 
 		#print "total size:", total_size
 
 		p = 0
 		max_read_size = 512
-<<<<<<< HEAD
 		data = b""
-=======
-		data = bytes()
->>>>>>> cf5d763a
 
 		while p < total_size:
 			chunk_size = min(max_read_size, total_size - p)

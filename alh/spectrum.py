import alh
import binascii
import itertools
import re
import struct
import time
import alh
import pickle

class Sweep:
	def __init__(self):
		self.data = []

class Sweep:
	def __init__(self):
		self.data = []

class SpectrumSensingRun:
	def __init__(self, alh, time_start, time_duration, 
			device, config, ch_start, ch_step, ch_stop, slot_id):

		self.alh = alh

		self.time_start = time_start
		self.time_duration = time_duration
		self.device = device
		self.config = config
		self.ch_start = ch_start
		self.ch_step = ch_step
		self.ch_stop = ch_stop
		self.slot_id = slot_id

	def program(self):
		self.alh.post("sensing/freeUpDataSlot", "1", "id=%d" % (self.slot_id))

		relative_time = max(0, int(self.time_start - time.time()))

		self.alh.post("sensing/program",
			"in %d sec for %d sec with dev %d conf %d ch %d:%d:%d to slot %d" % (
				relative_time,
				self.time_duration,
				self.device,
				self.config,
				self.ch_start,
				self.ch_step,
				self.ch_stop,
				self.slot_id))

	def is_complete(self):
		if time.time() < self.time_start + self.time_duration:
			return False
		else:
			resp = self.alh.get("sensing/slotInformation", "id=%d" % (self.slot_id,))
			return "status=COMPLETE" in resp

	def _decode(self, data):
		sweep_len = len(range(self.ch_start, self.ch_stop, self.ch_step))
<<<<<<< HEAD
		line_bytes = sweep_len * 2 + 4
=======
		line_len = 2*sweep_len + 4
>>>>>>> 671764d3

		sweeps = []
		sweep = Sweep()

		for n in xrange(0, len(data), 2):
			datum = data[n:n+2]
			if len(datum) != 2:
				continue

<<<<<<< HEAD
			if n % line_bytes == 0:
				# got a time-stamp
				t = data[n:n+4]
				tt = struct.unpack("<I", t)[0]
				assert not sweep.data
				sweep.timestamp = tt * 1e-3
				continue

			if n % line_bytes == 2:
				# second part of a time-stamp, just ignore
				assert not sweep.data
=======
			if(n % line_len == 0):
				# got a time-stamp
				t = data[n:n+4]
				tt = struct.unpack("<I", t)[0]
				assert(not sweep.data)
				sweep.timestamp = tt
				continue

			if(n % line_len == 2):
				# second part of a time-stamp, just ignore
				assert(len(sweep.data) == 0)
>>>>>>> 671764d3
				continue

			dbm = struct.unpack("h", datum)[0]*1e-2
			sweep.data.append(dbm)

<<<<<<< HEAD
			if len(sweep.data) >= sweep_len:
=======
			if(len(sweep.data) >= sweep_len):
>>>>>>> 671764d3
				sweeps.append(sweep)
				sweep = Sweep()

		if(sweep.data):
			sweeps.append(sweep)

		return sweeps

	def retrieve(self):
		resp = self.alh.get("sensing/slotInformation", "id=%d" % (self.slot_id,))
		assert "status=COMPLETE" in resp

		g = re.search("size=([0-9]+)", resp)
		total_size = int(g.group(1))

		#print "total size:", total_size

		p = 0
		max_read_size = 512
		data = ""

		while p < total_size:
			chunk_size = min(max_read_size, total_size - p)

			#if p < total_size - chunk_size*2:
			#	p += max_read_size
			#	continue

			#print "start", p
			#print "size", chunk_size

			chunk_data_crc = self.alh.get("sensing/slotDataBinary", "id=%d&start=%d&size=%d" % (
				self.slot_id, p, chunk_size))

			chunk_data = chunk_data_crc[:-4]

			#print "len", len(chunk_data)
			
			their_crc = struct.unpack("i", chunk_data_crc[-4:])[0]
			our_crc = binascii.crc32(chunk_data)

			if(their_crc != our_crc):
				raise alh.CRCError

			data += chunk_data

			p += max_read_size

		return self._decode(data)

	def get_channel_frequencies(self):
		# get the description
		description = self.alh.get("sensing/deviceConfigList",
								"devNum=%d" % (self.device))
		# parse description
		lines = description.split("\n")
		# print "lines=", lines

		cfg_name_line = lines[1 + 2*self.config]
		# print "cfg_name_line",cfg_name_line

		cfg_re = re.compile(" *cfg #(.*): (.*):(.*)")
		cfg_matches = cfg_re.match(cfg_name_line).groups()
		# print "got1: ", cfg_matches

		assert int(cfg_matches[0]) == self.config
		# cfg_desc = cfg_matches[1] # unused
		# print "config_desc: ", cfg_desc

		cfg_params_line = lines[2 + 2*self.config]
		# print "cfg_params_line", cfg_params_line

		par_re = re.compile(" *base: (.*) Hz, spacing: (.*) Hz, bw: (.*) Hz, channels: (.*), time: (.*) ms")
		par_matches = par_re.match(cfg_params_line).groups()
		# print "got2: ", par_matches

		self.cfg_base_hz = long(par_matches[0])
		self.cfg_spacing_hz = long(par_matches[1])
		self.cfg_bw_hz = long(par_matches[2])
		self.cfg_channel_count = int(par_matches[3])
		self.cfg_channel_time_ms = int(par_matches[4])

		assert self.ch_start <= self.cfg_channel_count
		assert self.ch_stop <= self.cfg_channel_count

		# calculate frequencies
		start_freq_hz = self.cfg_base_hz + self.ch_start * self.cfg_spacing_hz
		step_freq_hz = self.cfg_spacing_hz * self.ch_step
		stop_freq_hz = self.cfg_base_hz + self.cfg_spacing_hz * self.ch_stop
		self.frequencies_hz = range(start_freq_hz, stop_freq_hz, step_freq_hz)
		# print "self.freqs:", self.frequencies_hz


class MultiNodeSpectrumSensingRun:
	def __init__(self, nodes, *args, **kwargs):

		self.runs = [ 
			SpectrumSensingRun(node, *args, **kwargs)
			for node in nodes ]

	def program(self):
		for run in self.runs:
			run.program()

	def is_complete(self):
		for run in self.runs:
			run.alh.get("sensing/program")
		return all(run.is_complete() for run in self.runs)

	def retrieve(self):
		return [ run.retrieve() for run in self.runs ]

class SignalGenerationRun:
	def __init__(self, alh, time_start, time_duration, 
			device, config, channel, power):

		self.alh = alh

		self.time_start = time_start
		self.time_duration = time_duration
		self.device = device
		self.config = config
		self.channel = channel
		self.power = power

	def program(self):
		relative_time = max(0, int(self.time_start - time.time()))

		self.alh.post("generator/program",
			"in %d sec for %d sec with dev %d conf %d channel %d power %d" % (
				relative_time,
				self.time_duration,
				self.device,
				self.config,
				self.channel,
				self.power))

class MultiNodeSignalGenerationRun:
	def __init__(self, nodes, *args, **kwargs):

		self.runs = [
			SignalGenerationRun(node, *args, **kwargs)
			for node in nodes ]

	def program(self):
		for run in self.runs:
			run.program()

def write_results(path, results, multinoderun):

	for n, (result, run) in enumerate(zip(results, multinoderun.runs)):

		run.get_channel_frequencies()

		if hasattr(run.alh, "addr"):
			name = "node_%d.dat" % (run.alh.addr,)
		else:
			name = "run_%d.dat" % (n,)

		fn = "%s/%s" % (path, name)
		outf = open(fn, "w")
		outf.write("# t [s]\tf [Hz]\tP [dBm]\n")

		sweep_len = len(range(run.ch_start, run.ch_stop, run.ch_step))
<<<<<<< HEAD

		sweep_time = 0.0

		next_sweep_i = iter(result)
		next_sweep_i.next()
		i = itertools.izip_longest(result, next_sweep_i)

		for sweepnr, (sweep, next_sweep) in enumerate(i):
			assert isinstance(sweep, Sweep)

			if next_sweep is not None:
				sweep_time = next_sweep.timestamp - sweep.timestamp

			for dbmn, dbm in enumerate(sweep.data):

				time = sweep.timestamp + sweep_time/sweep_len * dbmn
=======
		for sweepnr, sweep in enumerate(result):
			# TODO in case multiple sweeps have been done in the same second,
			#	properly extrapolate
			assert(isinstance(sweep, Sweep))
			for dbmn, dbm in enumerate(sweep.data):

				time = float(sweep.timestamp) + 1.0/sweep_len * dbmn
>>>>>>> 671764d3

				channel = run.ch_start + run.ch_step * dbmn
				assert channel < run.ch_stop

				freq = run.frequencies_hz[channel]

				outf.write("%f\t%f\t%f\n" % (time, freq, dbm))

			outf.write("\n")

		outf.close()<|MERGE_RESOLUTION|>--- conflicted
+++ resolved
@@ -4,12 +4,6 @@
 import re
 import struct
 import time
-import alh
-import pickle
-
-class Sweep:
-	def __init__(self):
-		self.data = []
 
 class Sweep:
 	def __init__(self):
@@ -55,11 +49,7 @@
 
 	def _decode(self, data):
 		sweep_len = len(range(self.ch_start, self.ch_stop, self.ch_step))
-<<<<<<< HEAD
 		line_bytes = sweep_len * 2 + 4
-=======
-		line_len = 2*sweep_len + 4
->>>>>>> 671764d3
 
 		sweeps = []
 		sweep = Sweep()
@@ -69,7 +59,6 @@
 			if len(datum) != 2:
 				continue
 
-<<<<<<< HEAD
 			if n % line_bytes == 0:
 				# got a time-stamp
 				t = data[n:n+4]
@@ -81,29 +70,12 @@
 			if n % line_bytes == 2:
 				# second part of a time-stamp, just ignore
 				assert not sweep.data
-=======
-			if(n % line_len == 0):
-				# got a time-stamp
-				t = data[n:n+4]
-				tt = struct.unpack("<I", t)[0]
-				assert(not sweep.data)
-				sweep.timestamp = tt
-				continue
-
-			if(n % line_len == 2):
-				# second part of a time-stamp, just ignore
-				assert(len(sweep.data) == 0)
->>>>>>> 671764d3
 				continue
 
 			dbm = struct.unpack("h", datum)[0]*1e-2
 			sweep.data.append(dbm)
 
-<<<<<<< HEAD
 			if len(sweep.data) >= sweep_len:
-=======
-			if(len(sweep.data) >= sweep_len):
->>>>>>> 671764d3
 				sweeps.append(sweep)
 				sweep = Sweep()
 
@@ -268,7 +240,6 @@
 		outf.write("# t [s]\tf [Hz]\tP [dBm]\n")
 
 		sweep_len = len(range(run.ch_start, run.ch_stop, run.ch_step))
-<<<<<<< HEAD
 
 		sweep_time = 0.0
 
@@ -285,15 +256,6 @@
 			for dbmn, dbm in enumerate(sweep.data):
 
 				time = sweep.timestamp + sweep_time/sweep_len * dbmn
-=======
-		for sweepnr, sweep in enumerate(result):
-			# TODO in case multiple sweeps have been done in the same second,
-			#	properly extrapolate
-			assert(isinstance(sweep, Sweep))
-			for dbmn, dbm in enumerate(sweep.data):
-
-				time = float(sweep.timestamp) + 1.0/sweep_len * dbmn
->>>>>>> 671764d3
 
 				channel = run.ch_start + run.ch_step * dbmn
 				assert channel < run.ch_stop
